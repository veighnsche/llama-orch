--- conflicted
+++ resolved
@@ -61,16 +61,10 @@
   - Added unit tests in `libs/provisioners/model-provisioner/src/lib.rs`
 
 ### Deliverables
-<<<<<<< HEAD
-
-- [ ] Minimal config (YAML/JSON) describing model_ref → path resolution
-- [ ] Handshake file/object with engine-provisioner containing resolved model path
-=======
 - [x] Minimal config (YAML/JSON) describing model_ref → path resolution
   - Config schema in `.specs/55-model-provisioner.md`; loader in crate via `ModelProvisionerConfig`
 - [x] Handshake file/object with engine-provisioner containing resolved model path
   - Handoff JSON writer implemented; recommended path `.runtime/engines/llamacpp.json`
->>>>>>> 179b2aaa
 
 ---
 
