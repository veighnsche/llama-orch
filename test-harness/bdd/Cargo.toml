--- conflicted
+++ resolved
@@ -37,14 +37,10 @@
 llm-worker-rbee = { path = "../../bin/llm-worker-rbee" }
 hive-core = { path = "../../bin/shared-crates/hive-core" }
 # TEAM-079: Added model-catalog for testing
-<<<<<<< HEAD
-model-catalog = { path = "../../bin/shared-crates/model-catalog" }
-=======
 # TEAM-086: Fixed path - model-catalog moved to shared-crates
 model-catalog = { path = "../../bin/shared-crates/model-catalog" }
 # TEAM-085: Narration verification
 observability-narration-core = { path = "../../bin/shared-crates/narration-core", features = ["test-support"] }
->>>>>>> 567f8843
 # TEAM-079: queen-rbee temporarily disabled due to SQLite version conflict
 # TEAM-080: Re-enabled after upgrading queen-rbee rusqlite to 0.32 (libsqlite3-sys 0.28)
 queen-rbee = { path = "../../bin/queen-rbee" }
