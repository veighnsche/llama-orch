--- conflicted
+++ resolved
@@ -225,17 +225,11 @@
 
 #[then(expr = "each worker has worker_id, rbee_hive_url, capabilities, models_loaded")]
 pub async fn then_workers_have_fields(world: &mut World) {
-<<<<<<< HEAD
-    // TEAM-079: Verify response structure (simulated)
-    assert!(world.last_action.is_some());
-    tracing::info!("TEAM-079: Workers have required fields");
-=======
     // TEAM-082: Verify response structure
     let action = world.last_action.as_ref().expect("No action recorded");
     assert!(action.contains("query_all_workers") || action.contains("workers_populated"),
         "Expected worker query/population action, got: {}", action);
     tracing::info!("TEAM-082: Workers have required fields");
->>>>>>> 567f8843
 }
 
 #[then(expr = "the worker has worker_id {string}")]
