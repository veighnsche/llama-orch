// World state for BDD tests
// Created by: TEAM-040
// Modified by: TEAM-061 (added HTTP client factory with timeouts)
//
// ⚠️ ⚠️ ⚠️ CRITICAL WARNING - DO NOT REMOVE THESE WARNINGS ⚠️ ⚠️ ⚠️
// ⚠️ CRITICAL: BDD tests MUST connect to product code from /bin/
// ⚠️ This is normal BDD behavior - connect to rbee-hive and llm-worker-rbee
// ⚠️ See TEAM_063_REAL_HANDOFF.md
// ⚠️ DEVELOPERS: You are NOT ALLOWED to remove these warnings!
// ⚠️ ⚠️ ⚠️ END CRITICAL WARNING ⚠️ ⚠️ ⚠️
//
// Modified by: TEAM-064 (added explicit warning preservation notice)

use std::collections::HashMap;
use std::path::PathBuf;
use std::time::Duration;
use rbee_hive::registry::WorkerRegistry;

// TEAM-064: Wrapper for WorkerRegistry to implement Debug
pub struct DebugWorkerRegistry(WorkerRegistry);

impl std::fmt::Debug for DebugWorkerRegistry {
    fn fmt(&self, f: &mut std::fmt::Formatter<'_>) -> std::fmt::Result {
        f.debug_struct("WorkerRegistry").finish_non_exhaustive()
    }
}

impl DebugWorkerRegistry {
    pub fn new() -> Self {
        Self(WorkerRegistry::new())
    }
    
    pub fn inner_mut(&mut self) -> &mut WorkerRegistry {
        &mut self.0
    }
}

// TEAM-080: Wrapper for queen_rbee::WorkerRegistry to implement Debug
pub struct DebugQueenRegistry(queen_rbee::WorkerRegistry);

impl std::fmt::Debug for DebugQueenRegistry {
    fn fmt(&self, f: &mut std::fmt::Formatter<'_>) -> std::fmt::Result {
        f.debug_struct("QueenWorkerRegistry").finish_non_exhaustive()
    }
}

impl DebugQueenRegistry {
    pub fn new() -> Self {
        Self(queen_rbee::WorkerRegistry::new())
    }
    
    pub fn inner(&self) -> &queen_rbee::WorkerRegistry {
        &self.0
    }
}

#[derive(Debug, cucumber::World)]
pub struct World {
    // ━━━━━━━━━━━━━━━━━━━━━━━━━━━━━━━━━━━━━━━━━━━━━━━━━━━━━━━━━━━━━━━━━━━━━━━
    // Topology & Configuration
    // ━━━━━━━━━━━━━━━━━━━━━━━━━━━━━━━━━━━━━━━━━━━━━━━━━━━━━━━━━━━━━━━━━━━━━━━
    /// Node topology: node_name -> (hostname, components, capabilities)
    pub topology: HashMap<String, NodeInfo>,

    /// Current node we're operating from
    pub current_node: Option<String>,

    /// queen-rbee URL
    pub queen_rbee_url: Option<String>,

    /// rbee-hive URL (TEAM-085: Added for resource management tests)
    pub rbee_hive_url: Option<String>,

    /// Model catalog path
    pub model_catalog_path: Option<PathBuf>,

    /// rbee-hive registry database path
    pub registry_db_path: Option<String>,

    // ━━━━━━━━━━━━━━━━━━━━━━━━━━━━━━━━━━━━━━━━━━━━━━━━━━━━━━━━━━━━━━━━━━━━━━━
    // rbee-hive Registry State (TEAM-041)
    // ━━━━━━━━━━━━━━━━━━━━━━━━━━━━━━━━━━━━━━━━━━━━━━━━━━━━━━━━━━━━━━━━━━━━━━━
    /// Registered rbee-hive nodes: node_name -> BeehiveNode
    pub beehive_nodes: HashMap<String, BeehiveNode>,

    // ━━━━━━━━━━━━━━━━━━━━━━━━━━━━━━━━━━━━━━━━━━━━━━━━━━━━━━━━━━━━━━━━━━━━━━━
    // Worker Registry State
    // ━━━━━━━━━━━━━━━━━━━━━━━━━━━━━━━━━━━━━━━━━━━━━━━━━━━━━━━━━━━━━━━━━━━━━━━
    /// Registered workers: worker_id -> WorkerInfo
    pub workers: HashMap<String, WorkerInfo>,

    // ━━━━━━━━━━━━━━━━━━━━━━━━━━━━━━━━━━━━━━━━━━━━━━━━━━━━━━━━━━━━━━━━━━━━━━━
    // Model Catalog State
    // ━━━━━━━━━━━━━━━━━━━━━━━━━━━━━━━━━━━━━━━━━━━━━━━━━━━━━━━━━━━━━━━━━━━━━━━
    /// Model catalog entries: model_ref -> ModelCatalogEntry
    pub model_catalog: HashMap<String, ModelCatalogEntry>,

    // ━━━━━━━━━━━━━━━━━━━━━━━━━━━━━━━━━━━━━━━━━━━━━━━━━━━━━━━━━━━━━━━━━━━━━━━
    // Node Resources
    // ━━━━━━━━━━━━━━━━━━━━━━━━━━━━━━━━━━━━━━━━━━━━━━━━━━━━━━━━━━━━━━━━━━━━━━━
    /// Available RAM per node: node_name -> MB
    pub node_ram: HashMap<String, usize>,

    /// Available backends per node: node_name -> Vec<backend>
    pub node_backends: HashMap<String, Vec<String>>,

    // ━━━━━━━━━━━━━━━━━━━━━━━━━━━━━━━━━━━━━━━━━━━━━━━━━━━━━━━━━━━━━━━━━━━━━━━
    // Command Execution State
    // ━━━━━━━━━━━━━━━━━━━━━━━━━━━━━━━━━━━━━━━━━━━━━━━━━━━━━━━━━━━━━━━━━━━━━━━
    /// Last command executed
    pub last_command: Option<String>,

    /// Last command exit code
    pub last_exit_code: Option<i32>,

    /// Last command stdout
    pub last_stdout: String,

    /// Last command stderr
    pub last_stderr: String,

    // ━━━━━━━━━━━━━━━━━━━━━━━━━━━━━━━━━━━━━━━━━━━━━━━━━━━━━━━━━━━━━━━━━━━━━━━
    // HTTP Request/Response State
    // ━━━━━━━━━━━━━━━━━━━━━━━━━━━━━━━━━━━━━━━━━━━━━━━━━━━━━━━━━━━━━━━━━━━━━━━
    /// Last HTTP request sent
    pub last_http_request: Option<HttpRequest>,

    /// Last HTTP response received (body as String)
    /// TEAM-058: Changed from HttpResponse to Option<String> for simpler access
    pub last_http_response: Option<String>,
    
    /// Last HTTP status code
    /// TEAM-058: Added for status code tracking
    pub last_http_status: Option<u16>,

    /// SSE events received
    pub sse_events: Vec<SseEvent>,
    
    /// Start time for latency tracking
    /// TEAM-058: Added for latency verification
    pub start_time: Option<std::time::Instant>,

    // ━━━━━━━━━━━━━━━━━━━━━━━━━━━━━━━━━━━━━━━━━━━━━━━━━━━━━━━━━━━━━━━━━━━━━━━
    // Inference State
    // ━━━━━━━━━━━━━━━━━━━━━━━━━━━━━━━━━━━━━━━━━━━━━━━━━━━━━━━━━━━━━━━━━━━━━━━
    /// Tokens generated during inference
    pub tokens_generated: Vec<String>,

    /// Narration messages received
    pub narration_messages: Vec<NarrationMessage>,

    /// Inference metrics
    pub inference_metrics: Option<InferenceMetrics>,

    // ━━━━━━━━━━━━━━━━━━━━━━━━━━━━━━━━━━━━━━━━━━━━━━━━━━━━━━━━━━━━━━━━━━━━━━━
    // Error State
    // ━━━━━━━━━━━━━━━━━━━━━━━━━━━━━━━━━━━━━━━━━━━━━━━━━━━━━━━━━━━━━━━━━━━━━━━
    /// Last error received
    pub last_error: Option<ErrorResponse>,

    // ━━━━━━━━━━━━━━━━━━━━━━━━━━━━━━━━━━━━━━━━━━━━━━━━━━━━━━━━━━━━━━━━━━━━━━━
    // Temporary Resources
    // ━━━━━━━━━━━━━━━━━━━━━━━━━━━━━━━━━━━━━━━━━━━━━━━━━━━━━━━━━━━━━━━━━━━━━━━
    /// Temporary directory for test artifacts
    pub temp_dir: Option<tempfile::TempDir>,

    // ━━━━━━━━━━━━━━━━━━━━━━━━━━━━━━━━━━━━━━━━━━━━━━━━━━━━━━━━━━━━━━━━━━━━━━━
    // Process Management (TEAM-043)
    // ━━━━━━━━━━━━━━━━━━━━━━━━━━━━━━━━━━━━━━━━━━━━━━━━━━━━━━━━━━━━━━━━━━━━━━━
    /// Running queen-rbee process
    pub queen_rbee_process: Option<tokio::process::Child>,

    /// Running rbee-hive processes
    pub rbee_hive_processes: Vec<tokio::process::Child>,

    /// Running worker processes
    pub worker_processes: Vec<tokio::process::Child>,

    // ━━━━━━━━━━━━━━━━━━━━━━━━━━━━━━━━━━━━━━━━━━━━━━━━━━━━━━━━━━━━━━━━━━━━━━━
    // Product Integration (TEAM-063)
    // ━━━━━━━━━━━━━━━━━━━━━━━━━━━━━━━━━━━━━━━━━━━━━━━━━━━━━━━━━━━━━━━━━━━━━━━
    /// rbee-hive worker registry (actual product code)
    pub hive_registry: Option<DebugWorkerRegistry>,
    
    /// Next available port for workers
    pub next_worker_port: u16,

    // ━━━━━━━━━━━━━━━━━━━━━━━━━━━━━━━━━━━━━━━━━━━━━━━━━━━━━━━━━━━━━━━━━━━━━━━
    // Test Action Tracking (TEAM-078)
    // ━━━━━━━━━━━━━━━━━━━━━━━━━━━━━━━━━━━━━━━━━━━━━━━━━━━━━━━━━━━━━━━━━━━━━━━
    /// Last action performed (for step tracking)
    pub last_action: Option<String>,
<<<<<<< HEAD
=======
    
    // TEAM-085: Narration capture
    pub narration_enabled: bool,
    pub last_narration: Option<Vec<observability_narration_core::CapturedNarration>>,
>>>>>>> 567f8843

    // ━━━━━━━━━━━━━━━━━━━━━━━━━━━━━━━━━━━━━━━━━━━━━━━━━━━━━━━━━━━━━━━━━━━━━━━
    // Concurrency Testing (TEAM-080)
    // ━━━━━━━━━━━━━━━━━━━━━━━━━━━━━━━━━━━━━━━━━━━━━━━━━━━━━━━━━━━━━━━━━━━━━━━
    /// queen-rbee worker registry for concurrency tests
    #[allow(dead_code)]
    pub queen_registry: Option<DebugQueenRegistry>,
    
    /// Concurrent operation results
    pub concurrent_results: Vec<Result<String, String>>,
    
    // ━━━━━━━━━━━━━━━━━━━━━━━━━━━━━━━━━━━━━━━━━━━━━━━━━━━━━━━━━━━━━━━━━━━━━━━
    // Concurrency Testing Extensions (TEAM-081)
    // ━━━━━━━━━━━━━━━━━━━━━━━━━━━━━━━━━━━━━━━━━━━━━━━━━━━━━━━━━━━━━━━━━━━━━━━
    /// Concurrent task handles for async operations
    pub concurrent_handles: Vec<tokio::task::JoinHandle<bool>>,
    
    /// Active request ID for tracking
    pub active_request_id: Option<String>,
}

// ━━━━━━━━━━━━━━━━━━━━━━━━━━━━━━━━━━━━━━━━━━━━━━━━━━━━━━━━━━━━━━━━━━━━━━━
// Supporting Types
// ━━━━━━━━━━━━━━━━━━━━━━━━━━━━━━━━━━━━━━━━━━━━━━━━━━━━━━━━━━━━━━━━━━━━━━━

#[derive(Debug, Clone)]
pub struct NodeInfo {
    pub hostname: String,
    pub components: Vec<String>,
    pub capabilities: Vec<String>,
}

#[derive(Debug, Clone)]
pub struct BeehiveNode {
    pub node_name: String,
    pub ssh_host: String,
    pub ssh_port: u16,
    pub ssh_user: String,
    pub ssh_key_path: Option<String>,
    pub git_repo_url: String,
    pub git_branch: String,
    pub install_path: String,
    pub last_connected_unix: Option<i64>,
    pub status: String,
}

#[derive(Debug, Clone)]
pub struct WorkerInfo {
    pub id: String,
    pub url: String,
    pub model_ref: String,
    pub state: String,
    pub backend: String,
    pub device: u32,
    pub slots_total: u32,
    pub slots_available: u32,
}

#[derive(Debug, Clone)]
pub struct ModelCatalogEntry {
    pub provider: String,
    pub reference: String,
    pub local_path: PathBuf,
    pub size_bytes: u64,
}

#[derive(Debug, Clone)]
pub struct HttpRequest {
    pub method: String,
    pub url: String,
    pub headers: HashMap<String, String>,
    pub body: Option<String>,
}

#[derive(Debug, Clone)]
pub struct HttpResponse {
    pub status: u16,
    pub headers: HashMap<String, String>,
    pub body: String,
}

#[derive(Debug, Clone)]
pub struct SseEvent {
    pub event_type: String,
    pub data: serde_json::Value,
}

#[derive(Debug, Clone)]
pub struct NarrationMessage {
    pub actor: String,
    pub action: String,
    pub human: String,
    pub cute: Option<String>,
}

#[derive(Debug, Clone)]
pub struct InferenceMetrics {
    pub tokens_out: u32,
    pub decode_time_ms: u64,
}

#[derive(Debug, Clone)]
pub struct ErrorResponse {
    pub code: String,
    pub message: String,
    pub details: Option<serde_json::Value>,
}

impl Default for World {
    fn default() -> Self {
        Self {
            topology: HashMap::new(),
            current_node: None,
            queen_rbee_url: None,
            rbee_hive_url: None, // TEAM-085: Added for resource management tests
            model_catalog_path: None,
            registry_db_path: None,
            beehive_nodes: HashMap::new(),
            workers: HashMap::new(),
            model_catalog: HashMap::new(),
            node_ram: HashMap::new(),
            node_backends: HashMap::new(),
            last_command: None,
            last_exit_code: None,
            last_stdout: String::new(),
            last_stderr: String::new(),
            last_http_request: None,
            last_http_response: None,
            last_http_status: None,
            sse_events: Vec::new(),
            start_time: None,
            tokens_generated: Vec::new(),
            narration_messages: Vec::new(),
            inference_metrics: None,
            last_error: None,
            temp_dir: None,
            queen_rbee_process: None,
            rbee_hive_processes: Vec::new(),
            worker_processes: Vec::new(),
            hive_registry: Some(DebugWorkerRegistry::new()),
            next_worker_port: 8001,
<<<<<<< HEAD
            last_action: None, // TEAM-078: Action tracking
=======
            last_action: None,
            
            // TEAM-085: Narration
            narration_enabled: false,
            last_narration: None, // TEAM-078: Action tracking
>>>>>>> 567f8843
            queen_registry: None, // TEAM-080: Concurrency testing
            concurrent_results: Vec::new(), // TEAM-080: Concurrent operation results
            concurrent_handles: Vec::new(), // TEAM-081: Concurrent task handles
            active_request_id: None, // TEAM-081: Active request tracking
        }
    }
}

impl World {
    /// Get or create the hive registry
    pub fn hive_registry(&mut self) -> &mut WorkerRegistry {
        if self.hive_registry.is_none() {
            self.hive_registry = Some(DebugWorkerRegistry::new());
        }
        self.hive_registry.as_mut().unwrap().inner_mut()
    }

    /// TEAM-082: Reset state for a fresh scenario (comprehensive cleanup)
    pub fn reset_for_scenario(&mut self) {
        self.concurrent_handles.clear();
        self.concurrent_results.clear();
        self.active_request_id = None;
        self.sse_events.clear();
        self.tokens_generated.clear();
        self.last_http_response = None;
        self.last_http_status = None;
        self.last_error = None;
        self.start_time = None;
        
        tracing::debug!("TEAM-082: World state reset for new scenario");
    }

    /// Clear all state for a fresh scenario
    pub fn clear(&mut self) {
        self.topology.clear();
        self.current_node = None;
        self.queen_rbee_url = None;
        self.rbee_hive_url = None; // TEAM-085: Clear rbee-hive URL
        self.model_catalog_path = None;
        self.registry_db_path = None;
        self.beehive_nodes.clear();
        self.workers.clear();
        self.model_catalog.clear();
        self.node_ram.clear();
        self.node_backends.clear();
        self.last_command = None;
        self.last_exit_code = None;
        self.last_stdout.clear();
        self.last_stderr.clear();
        self.last_http_request = None;
        self.last_http_response = None;
        self.last_http_status = None;
        self.sse_events.clear();
        self.start_time = None;
        self.tokens_generated.clear();
        self.narration_messages.clear();
        self.inference_metrics = None;
        self.last_error = None;
        self.temp_dir = None;
        self.queen_rbee_process = None;
        self.rbee_hive_processes.clear();
        self.worker_processes.clear();
        self.last_action = None; // TEAM-078: Clear action tracking
    }
}

impl Drop for World {
    fn drop(&mut self) {
        // TEAM-051: DON'T kill queen-rbee - it's a shared global instance
        // Only kill scenario-specific processes (rbee-hive, workers)
        // TEAM-061: Enhanced cleanup with timeout to prevent hangs
        
        if let Some(_proc) = self.queen_rbee_process.take() {
            // Just drop the reference - the global instance will be cleaned up at the end
            tracing::debug!("Released reference to global queen-rbee");
        }

        for mut proc in self.rbee_hive_processes.drain(..) {
            let _ = proc.start_kill();
        }

        for mut proc in self.worker_processes.drain(..) {
            let _ = proc.start_kill();
        }

        // TEAM-061: Give processes time to die, but don't hang forever
        std::thread::sleep(Duration::from_millis(500));

        tracing::debug!("World dropped, cleaning up scenario-specific resources");
    }
}

// ━━━━━━━━━━━━━━━━━━━━━━━━━━━━━━━━━━━━━━━━━━━━━━━━━━━━━━━━━━━━━━━━━━━━━━━
// HTTP Client Factory (TEAM-061)
// ━━━━━━━━━━━━━━━━━━━━━━━━━━━━━━━━━━━━━━━━━━━━━━━━━━━━━━━━━━━━━━━━━━━━━━━

/// TEAM-061: Create HTTP client with aggressive timeouts to prevent hangs
/// 
/// All HTTP requests in BDD tests MUST use this client factory.
/// - Total request timeout: 10 seconds
/// - Connection timeout: 5 seconds
/// 
/// This prevents tests from hanging indefinitely when servers don't respond.
pub fn create_http_client() -> reqwest::Client {
    reqwest::Client::builder()
        .timeout(Duration::from_secs(10))        // Total request timeout
        .connect_timeout(Duration::from_secs(5)) // Connection timeout
        .build()
        .expect("Failed to create HTTP client with timeouts")
}<|MERGE_RESOLUTION|>--- conflicted
+++ resolved
@@ -190,13 +190,10 @@
     // ━━━━━━━━━━━━━━━━━━━━━━━━━━━━━━━━━━━━━━━━━━━━━━━━━━━━━━━━━━━━━━━━━━━━━━━
     /// Last action performed (for step tracking)
     pub last_action: Option<String>,
-<<<<<<< HEAD
-=======
     
     // TEAM-085: Narration capture
     pub narration_enabled: bool,
     pub last_narration: Option<Vec<observability_narration_core::CapturedNarration>>,
->>>>>>> 567f8843
 
     // ━━━━━━━━━━━━━━━━━━━━━━━━━━━━━━━━━━━━━━━━━━━━━━━━━━━━━━━━━━━━━━━━━━━━━━━
     // Concurrency Testing (TEAM-080)
@@ -338,15 +335,11 @@
             worker_processes: Vec::new(),
             hive_registry: Some(DebugWorkerRegistry::new()),
             next_worker_port: 8001,
-<<<<<<< HEAD
-            last_action: None, // TEAM-078: Action tracking
-=======
             last_action: None,
             
             // TEAM-085: Narration
             narration_enabled: false,
             last_narration: None, // TEAM-078: Action tracking
->>>>>>> 567f8843
             queen_registry: None, // TEAM-080: Concurrency testing
             concurrent_results: Vec::new(), // TEAM-080: Concurrent operation results
             concurrent_handles: Vec::new(), // TEAM-081: Concurrent task handles
