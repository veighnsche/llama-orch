--- conflicted
+++ resolved
@@ -90,11 +90,8 @@
 [dev-dependencies]
 serial_test = "3.0"
 uuid = { version = "1.0", features = ["v4"] }
-<<<<<<< HEAD
 tempfile = "3.8"
-=======
 criterion = { version = "0.5", features = ["html_reports"] }
->>>>>>> 14830f3f
 
 [build-dependencies]
 cmake = "0.1"
