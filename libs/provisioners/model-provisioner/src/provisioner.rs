--- conflicted
+++ resolved
@@ -1,13 +1,9 @@
 use anyhow::Result;
-<<<<<<< HEAD
 use catalog_core::{
     default_model_cache_dir, CatalogEntry, CatalogStore, Digest, FileFetcher, FsCatalog,
     LifecycleState, ModelFetcher, ModelRef, ResolvedModel,
 };
-=======
-use catalog_core::{default_model_cache_dir, CatalogEntry, CatalogStore, Digest, FileFetcher, FsCatalog, LifecycleState, ModelFetcher, ModelRef, ResolvedModel};
 use observability_narration_core::{narrate, NarrationFields};
->>>>>>> a0d18e98
 use std::path::PathBuf;
 use std::process::Command;
 
@@ -43,14 +39,11 @@
         Self { catalog, fetcher }
     }
 
-<<<<<<< HEAD
     pub fn ensure_present_str(
         &self,
         model_ref: &str,
         expected_digest: Option<Digest>,
     ) -> Result<ResolvedModel> {
-=======
-    pub fn ensure_present_str(&self, model_ref: &str, expected_digest: Option<Digest>) -> Result<ResolvedModel> {
         narrate(NarrationFields {
             actor: "model-provisioner",
             action: "resolve",
@@ -58,19 +51,15 @@
             human: format!("Resolving model reference: {}", model_ref),
             ..Default::default()
         });
->>>>>>> a0d18e98
         let mr = ModelRef::parse(model_ref)?;
         self.ensure_present(&mr, expected_digest)
     }
 
-<<<<<<< HEAD
     pub fn ensure_present(
         &self,
         mr: &ModelRef,
         expected_digest: Option<Digest>,
     ) -> Result<ResolvedModel> {
-=======
-    pub fn ensure_present(&self, mr: &ModelRef, expected_digest: Option<Digest>) -> Result<ResolvedModel> {
         let ref_str = format!("{:?}", mr);
         narrate(NarrationFields {
             actor: "model-provisioner",
@@ -79,7 +68,6 @@
             human: format!("Ensuring model present: {}", ref_str),
             ..Default::default()
         });
->>>>>>> a0d18e98
         // Try primary fetcher first (file/relative). If unsupported, handle select schemes inline.
         let resolved = match self.fetcher.ensure_present(mr) {
             Ok(r) => r,
@@ -128,13 +116,6 @@
                                 repo_spec
                             ));
                         }
-<<<<<<< HEAD
-                        let local_path = if let Some(p) = path {
-                            cache_dir.join(p)
-                        } else {
-                            cache_dir.join(repo_spec.replace('/', "_"))
-                        };
-=======
                         narrate(NarrationFields {
                             actor: "model-provisioner",
                             action: "downloaded",
@@ -142,8 +123,12 @@
                             human: format!("Successfully downloaded {}", repo_spec),
                             ..Default::default()
                         });
-                        let local_path = if let Some(p) = path { cache_dir.join(p) } else { cache_dir.join(repo_spec.replace('/', "_")) };
->>>>>>> a0d18e98
+                        let local_path = if let Some(p) = path {
+                            cache_dir.join(p)
+                        } else {
+                            cache_dir.join(repo_spec.replace('/', "_"))
+                        };
+                      
                         ResolvedModel {
                             id: format!(
                                 "hf:{}/{}{}",
@@ -178,13 +163,6 @@
                 }
                 let act = crate::util::compute_sha256_hex(&resolved.local_path)?;
                 if act != exp.value {
-<<<<<<< HEAD
-                    return Err(anyhow::anyhow!(
-                        "digest mismatch: expected sha256:{}, got {}",
-                        exp.value,
-                        act
-                    ));
-=======
                     narrate(NarrationFields {
                         actor: "model-provisioner",
                         action: "verify-failed",
@@ -192,8 +170,12 @@
                         human: format!("Digest mismatch: expected {}, got {}", exp.value, act),
                         ..Default::default()
                     });
-                    return Err(anyhow::anyhow!("digest mismatch: expected sha256:{}, got {}", exp.value, act));
->>>>>>> a0d18e98
+
+                    return Err(anyhow::anyhow!(
+                        "digest mismatch: expected sha256:{}, got {}",
+                        exp.value,
+                        act
+                    ));
                 }
                 narrate(NarrationFields {
                     actor: "model-provisioner",
