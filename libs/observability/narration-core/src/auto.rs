--- conflicted
+++ resolved
@@ -48,7 +48,8 @@
 /// // emitted_by and emitted_at_ms are automatically injected
 /// ```
 pub fn narrate_auto(mut fields: NarrationFields) {
-<<<<<<< HEAD
+    inject_provenance(&mut fields);
+  
     // Only inject if not already set
     if fields.emitted_by.is_none() {
         fields.emitted_by = Some(service_identity());
@@ -56,10 +57,6 @@
     if fields.emitted_at_ms.is_none() {
         fields.emitted_at_ms = Some(current_timestamp_ms());
     }
-
-=======
-    inject_provenance(&mut fields);
->>>>>>> a0d18e98
     crate::narrate(fields);
 }
 
@@ -90,19 +87,16 @@
 /// // All provenance fields are automatically injected
 /// ```
 pub fn narrate_full(mut fields: NarrationFields) {
+    inject_provenance(&mut fields);
+  
     // Inject service identity and timestamp
-<<<<<<< HEAD
     if fields.emitted_by.is_none() {
         fields.emitted_by = Some(service_identity());
     }
     if fields.emitted_at_ms.is_none() {
         fields.emitted_at_ms = Some(current_timestamp_ms());
     }
-
-=======
-    inject_provenance(&mut fields);
     
->>>>>>> a0d18e98
     // Extract OTEL context
     let (trace_id, span_id, parent_span_id) = crate::otel::extract_otel_context();
     if fields.trace_id.is_none() {
