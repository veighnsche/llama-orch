// redaction.rs — Secret and PII redaction helpers
// Implements ORCH-3302: Narration MUST NOT include secrets or PII

use regex::Regex;
use std::sync::OnceLock;

/// Redaction policy for secrets and PII.
#[derive(Debug, Clone)]
pub struct RedactionPolicy {
    /// Mask bearer tokens
    pub mask_bearer_tokens: bool,
    /// Mask API keys
    pub mask_api_keys: bool,
    /// Mask UUIDs (potential session/correlation IDs in human text)
    pub mask_uuids: bool,
    /// Replacement string for redacted content
    pub replacement: String,
}

impl Default for RedactionPolicy {
    fn default() -> Self {
        Self {
            mask_bearer_tokens: true,
            mask_api_keys: true,
            mask_uuids: false, // UUIDs are usually safe in narration
            replacement: "[REDACTED]".to_string(),
        }
    }
}

/// Regex patterns for secret detection (compiled once, reused)
static BEARER_TOKEN_PATTERN: OnceLock<Regex> = OnceLock::new();
static API_KEY_PATTERN: OnceLock<Regex> = OnceLock::new();
static UUID_PATTERN: OnceLock<Regex> = OnceLock::new();

fn bearer_token_regex() -> &'static Regex {
    BEARER_TOKEN_PATTERN.get_or_init(|| {
        // Match "Bearer <token>" or "bearer <token>" with various token formats
        Regex::new(r"(?i)bearer\s+[a-zA-Z0-9_\-\.=]+")
            .expect("BUG: bearer token regex pattern is invalid")
    })
}

fn api_key_regex() -> &'static Regex {
    API_KEY_PATTERN.get_or_init(|| {
        // Match common API key patterns: "api_key=...", "apikey=...", "key=..."
        Regex::new(r"(?i)(api_?key|key|token|secret|password)\s*[=:]\s*[a-zA-Z0-9_\-\.]+")
            .expect("BUG: API key regex pattern is invalid")
    })
}

fn uuid_regex() -> &'static Regex {
    UUID_PATTERN.get_or_init(|| {
        // Match UUIDs (8-4-4-4-12 hex format)
        Regex::new(r"[0-9a-fA-F]{8}-[0-9a-fA-F]{4}-[0-9a-fA-F]{4}-[0-9a-fA-F]{4}-[0-9a-fA-F]{12}")
<<<<<<< HEAD
            .unwrap()
=======
            .expect("BUG: UUID regex pattern is invalid")
>>>>>>> a0d18e98
    })
}

/// Redact secrets and PII from a string according to policy.
/// Implements ORCH-3302.
///
/// # Example
/// ```rust
/// use observability_narration_core::{redact_secrets, RedactionPolicy};
///
/// let text = "Authorization: Bearer abc123xyz";
/// let redacted = redact_secrets(text, RedactionPolicy::default());
/// assert_eq!(redacted, "Authorization: [REDACTED]");
/// ```
pub fn redact_secrets(text: &str, policy: RedactionPolicy) -> String {
    let mut result = text.to_string();

    if policy.mask_bearer_tokens {
        result = bearer_token_regex().replace_all(&result, &policy.replacement).to_string();
    }

    if policy.mask_api_keys {
        result = api_key_regex().replace_all(&result, &policy.replacement).to_string();
    }

    if policy.mask_uuids {
        result = uuid_regex().replace_all(&result, &policy.replacement).to_string();
    }

    result
}

#[cfg(test)]
mod tests {
    use super::*;

    #[test]
    fn test_redact_bearer_token() {
        let text = "Authorization: Bearer abc123xyz";
        let redacted = redact_secrets(text, RedactionPolicy::default());
        assert_eq!(redacted, "Authorization: [REDACTED]");
    }

    #[test]
    fn test_redact_api_key() {
        let text = "api_key=secret123";
        let redacted = redact_secrets(text, RedactionPolicy::default());
        assert_eq!(redacted, "[REDACTED]");
    }

    #[test]
    fn test_redact_multiple_secrets() {
        let text = "Bearer token123 and api_key=secret456";
        let redacted = redact_secrets(text, RedactionPolicy::default());
        assert!(redacted.contains("[REDACTED]"));
        assert!(!redacted.contains("token123"));
        assert!(!redacted.contains("secret456"));
    }

    #[test]
    fn test_no_redaction_when_no_secrets() {
        let text = "Accepted request; queued at position 3";
        let redacted = redact_secrets(text, RedactionPolicy::default());
        assert_eq!(redacted, text);
    }

    #[test]
    fn test_custom_replacement() {
        let text = "Bearer abc123";
        let policy = RedactionPolicy { replacement: "***".to_string(), ..Default::default() };
        let redacted = redact_secrets(text, policy);
        assert_eq!(redacted, "***");
    }

    #[test]
    fn test_case_insensitive_bearer() {
        let text = "BEARER abc123";
        let redacted = redact_secrets(text, RedactionPolicy::default());
        assert_eq!(redacted, "[REDACTED]");
    }

    #[test]
    fn test_uuid_redaction_when_enabled() {
        let text = "session_id: 550e8400-e29b-41d4-a716-446655440000";
        let mut policy = RedactionPolicy::default();
        policy.mask_uuids = true;
        let redacted = redact_secrets(text, policy);
        assert_eq!(redacted, "session_id: [REDACTED]");
    }

    #[test]
    fn test_uuid_not_redacted_by_default() {
        let text = "session_id: 550e8400-e29b-41d4-a716-446655440000";
        let redacted = redact_secrets(text, RedactionPolicy::default());
        assert_eq!(redacted, text); // UUIDs not redacted by default
    }
}<|MERGE_RESOLUTION|>--- conflicted
+++ resolved
@@ -53,11 +53,7 @@
     UUID_PATTERN.get_or_init(|| {
         // Match UUIDs (8-4-4-4-12 hex format)
         Regex::new(r"[0-9a-fA-F]{8}-[0-9a-fA-F]{4}-[0-9a-fA-F]{4}-[0-9a-fA-F]{4}-[0-9a-fA-F]{12}")
-<<<<<<< HEAD
-            .unwrap()
-=======
             .expect("BUG: UUID regex pattern is invalid")
->>>>>>> a0d18e98
     })
 }
 
