--- conflicted
+++ resolved
@@ -42,24 +42,14 @@
 //! });
 //! ```
 
-<<<<<<< HEAD
-=======
 #[cfg(any(test, feature = "test-support"))]
-mod capture;
-mod redaction;
-pub mod otel;
->>>>>>> a0d18e98
 pub mod auto;
 mod capture;
 pub mod http;
 pub mod otel;
 mod redaction;
 
-<<<<<<< HEAD
 pub use auto::{current_timestamp_ms, narrate_auto, narrate_full, service_identity};
-=======
-#[cfg(any(test, feature = "test-support"))]
->>>>>>> a0d18e98
 pub use capture::{CaptureAdapter, CapturedNarration};
 pub use otel::narrate_with_otel_context;
 pub use redaction::{redact_secrets, RedactionPolicy};
