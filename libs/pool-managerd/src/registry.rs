--- conflicted
+++ resolved
@@ -317,9 +317,6 @@
         };
         entry.last_heartbeat_ms = Some(now_ms);
     }
-<<<<<<< HEAD
-
-=======
     
     /// Mark pool as draining; when draining, new leases are refused.
     pub fn set_draining(&mut self, pool_id: impl Into<String>, draining: bool) {
@@ -423,7 +420,6 @@
         v.sort_by(|a, b| a.pool_id.cmp(&b.pool_id));
         v
     }
->>>>>>> 0c3c64bb
     pub fn allocate_lease(&mut self, pool_id: impl Into<String>) -> i32 {
         let id = pool_id.into();
         let entry = self.pools.entry(id).or_insert(PoolEntry {
